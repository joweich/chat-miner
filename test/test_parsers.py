import pandas as pd
from pandas.testing import assert_frame_equal
from chatminer.chatparsers import WhatsAppParser, InstagramJsonParser


def test_whatsapp():
<<<<<<< HEAD
    parser = WhatsAppParser("test/whatsapp/testlog.txt")
    parser.parse_file()
    df_res = parser.parsed_messages.get_df()
    df_test = pd.read_json("test/whatsapp/target.json", orient="records", lines=True)
    for (_, row_res), (_, row_target) in zip(df_res.iterrows(), df_test.iterrows()):
        assert row_res.equals(row_target), row_res.compare(
            row_target, result_names=("result", "target")
=======
    def assert_equal_from_file(file):
        parser = WhatsAppParser(f"test/whatsapp/test_{file}.txt")
        parser.parse_file_into_df()
        df_test = pd.read_csv(
            f"test/whatsapp/test_{file}_target.csv",
            parse_dates=["datetime"],
            infer_datetime_format=True,
>>>>>>> eeb44bcc
        )
        assert_frame_equal(df_test, parser.df)

    def test_dateformat1():
        assert_equal_from_file("dateformat1")

    def test_dateformat2():
        assert_equal_from_file("dateformat2")

    def test_dateformat3():
        assert_equal_from_file("dateformat3")

    def test_dateformat4():
        assert_equal_from_file("dateformat4")

    def test_dateformat5():
        assert_equal_from_file("dateformat5")

    def test_unicode():
        assert_equal_from_file("unicode")

    test_dateformat1()
    test_dateformat2()
    test_dateformat3()
    test_dateformat4()
    test_dateformat5()
    test_unicode()


def test_instagram():
    parser = InstagramJsonParser("test/instagram/testlog.json")
<<<<<<< HEAD
    parser.parse_file()
    df_res = parser.parsed_messages.get_df()
    df_test = pd.read_json("test/instagram/target.json", orient="records", lines=True)
    for (_, row_res), (_, row_target) in zip(df_res.iterrows(), df_test.iterrows()):
        assert row_res.equals(row_target), row_res.compare(
            row_target, result_names=("result", "target")
        )
=======
    parser.parse_file_into_df()
    df_test = pd.read_csv(
        "test/instagram/testlog_target.csv",
        parse_dates=["datetime"],
        infer_datetime_format=True,
    )
    assert_frame_equal(
        df_test[["author", "message", "words", "letters"]],
        parser.df[["author", "message", "words", "letters"]],
    )
>>>>>>> eeb44bcc
<|MERGE_RESOLUTION|>--- conflicted
+++ resolved
@@ -4,25 +4,16 @@
 
 
 def test_whatsapp():
-<<<<<<< HEAD
-    parser = WhatsAppParser("test/whatsapp/testlog.txt")
-    parser.parse_file()
-    df_res = parser.parsed_messages.get_df()
-    df_test = pd.read_json("test/whatsapp/target.json", orient="records", lines=True)
-    for (_, row_res), (_, row_target) in zip(df_res.iterrows(), df_test.iterrows()):
-        assert row_res.equals(row_target), row_res.compare(
-            row_target, result_names=("result", "target")
-=======
     def assert_equal_from_file(file):
         parser = WhatsAppParser(f"test/whatsapp/test_{file}.txt")
-        parser.parse_file_into_df()
+        parser.parse_file()
+        df_res = parser.parsed_messages.get_df()
         df_test = pd.read_csv(
             f"test/whatsapp/test_{file}_target.csv",
             parse_dates=["datetime"],
             infer_datetime_format=True,
->>>>>>> eeb44bcc
         )
-        assert_frame_equal(df_test, parser.df)
+        assert_frame_equal(df_test, df_res)
 
     def test_dateformat1():
         assert_equal_from_file("dateformat1")
@@ -52,16 +43,8 @@
 
 def test_instagram():
     parser = InstagramJsonParser("test/instagram/testlog.json")
-<<<<<<< HEAD
     parser.parse_file()
     df_res = parser.parsed_messages.get_df()
-    df_test = pd.read_json("test/instagram/target.json", orient="records", lines=True)
-    for (_, row_res), (_, row_target) in zip(df_res.iterrows(), df_test.iterrows()):
-        assert row_res.equals(row_target), row_res.compare(
-            row_target, result_names=("result", "target")
-        )
-=======
-    parser.parse_file_into_df()
     df_test = pd.read_csv(
         "test/instagram/testlog_target.csv",
         parse_dates=["datetime"],
@@ -69,6 +52,5 @@
     )
     assert_frame_equal(
         df_test[["author", "message", "words", "letters"]],
-        parser.df[["author", "message", "words", "letters"]],
-    )
->>>>>>> eeb44bcc
+        df_res[["author", "message", "words", "letters"]],
+    )